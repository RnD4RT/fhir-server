--- conflicted
+++ resolved
@@ -10,11 +10,8 @@
 using Microsoft.Health.Fhir.Core.Features.Operations.Export;
 using Microsoft.Health.Fhir.Core.Features.Operations.Export.Models;
 using Microsoft.Health.Fhir.Core.Features.Persistence;
-<<<<<<< HEAD
+using Microsoft.Health.Fhir.Core.Features.SecretStore;
 using Microsoft.Health.Fhir.Core.Features.Security;
-=======
-using Microsoft.Health.Fhir.Core.Features.SecretStore;
->>>>>>> 5b343c49
 using Microsoft.Health.Fhir.Core.Messages.Export;
 using NSubstitute;
 using Xunit;
@@ -24,72 +21,55 @@
     public class CreateExportRequestHandlerTests
     {
         private static readonly Uri RequestUrl = new Uri("https://localhost/$export/");
+        private const string DestinationType = "destinationType";
+        private const string ConnectionString = "destinationConnection";
 
         private readonly IClaimsExtractor _claimsExtractor = Substitute.For<IClaimsExtractor>();
         private readonly IFhirOperationDataStore _fhirOperationDataStore = Substitute.For<IFhirOperationDataStore>();
-<<<<<<< HEAD
+        private readonly ISecretStore _secretStore = Substitute.For<ISecretStore>();
         private readonly CreateExportRequestHandler _createExportRequestHandler;
 
         private readonly CancellationToken _cancellationToken = new CancellationTokenSource().Token;
 
         public CreateExportRequestHandlerTests()
         {
-            _createExportRequestHandler = new CreateExportRequestHandler(_claimsExtractor, _fhirOperationDataStore);
+            _createExportRequestHandler = new CreateExportRequestHandler(_claimsExtractor, _fhirOperationDataStore, _secretStore);
         }
 
         [Fact]
         public async void GivenThereIsNoMatchingJob_WhenCreatingAnExportJob_ThenNewJobShouldBeCreated()
         {
             _fhirOperationDataStore.GetExportJobByHashAsync(Arg.Any<string>(), _cancellationToken).Returns(Task.FromResult<ExportJobOutcome>(null));
-=======
-        private readonly ISecretStore _secretStore = Substitute.For<ISecretStore>();
-        private readonly IMediator _mediator;
-        private const string RequestUrl = "https://localhost/$export/";
-        private const string DestinationType = "destinationType";
-        private const string ConnectionString = "destinationConnection";
-
-        public CreateExportRequestHandlerTests()
-        {
-            var collection = new ServiceCollection();
-            collection.Add(x => new CreateExportRequestHandler(_fhirOperationDataStore, _secretStore)).Singleton().AsSelf().AsImplementedInterfaces();
->>>>>>> 5b343c49
 
             _fhirOperationDataStore.CreateExportJobAsync(Arg.Any<ExportJobRecord>(), Arg.Any<CancellationToken>()).Returns(x => new ExportJobOutcome(x.ArgAt<ExportJobRecord>(0), WeakETag.FromVersionId("eTag")));
 
-            var request = new CreateExportRequest(RequestUrl);
+            var request = new CreateExportRequest(RequestUrl, DestinationType, ConnectionString);
 
             CreateExportResponse response = await _createExportRequestHandler.Handle(request, _cancellationToken);
 
             Assert.NotNull(response);
             Assert.NotEmpty(response.JobId);
+
+            await _secretStore.ReceivedWithAnyArgs().SetSecretAsync(null, null);
         }
 
         [Fact]
         public async void GivenThereIsAMatchingJob_WhenCreatingAnExportJob_ThenNewJobShouldBeCreated()
         {
-<<<<<<< HEAD
             var exportJobRecord = new ExportJobRecord(RequestUrl);
             var exportJobOutcome = new ExportJobOutcome(exportJobRecord, WeakETag.FromVersionId("eTag"));
 
             _fhirOperationDataStore.GetExportJobByHashAsync(Arg.Any<string>(), _cancellationToken).Returns(Task.FromResult(exportJobOutcome));
 
-            var request = new CreateExportRequest(RequestUrl);
+            var request = new CreateExportRequest(RequestUrl, DestinationType, ConnectionString);
 
             var response = await _createExportRequestHandler.Handle(request, _cancellationToken);
 
             Assert.NotNull(response);
             Assert.Equal(exportJobRecord.Id, response.JobId);
 
+            await _secretStore.DidNotReceiveWithAnyArgs().SetSecretAsync(null, null);
             await _fhirOperationDataStore.DidNotReceiveWithAnyArgs().CreateExportJobAsync(null, CancellationToken.None);
-=======
-            var eTag = WeakETag.FromVersionId("eTag");
-            _fhirOperationDataStore.CreateExportJobAsync(Arg.Any<ExportJobRecord>(), Arg.Any<CancellationToken>()).Returns(x => new ExportJobOutcome((ExportJobRecord)x[0], eTag));
-
-            CreateExportResponse createResponse = await _mediator.ExportAsync(new Uri(RequestUrl), DestinationType, ConnectionString);
-
-            Assert.NotEmpty(createResponse.JobId);
-            await _secretStore.ReceivedWithAnyArgs(1).SetSecretAsync(null, null);
->>>>>>> 5b343c49
         }
     }
 }